
# 🌐 BCP47Tag
## 🪐 **Don’t panic. Your tag is valid.**
### Validate, Normalize & Canonicalize BCP 47 Language Tags. That would be `en`, `en-US`, etc ...

![License](https://img.shields.io/badge/license-MIT-blue.svg)
![PHP](https://img.shields.io/badge/PHP-%3E=8.3-777bb4)
![Tests](https://img.shields.io/badge/tests-passing-brightgreen)

**BCP47Tag** is a lightweight, robust PHP library for parsing, validating, normalizing, and resolving [BCP 47](https://tools.ietf.org/html/bcp47) language tags — the standard that powers `en-US`, `fr-CA`, `zh-Hant-CN`, `i-klingon` (🖖 Qapla’!), and more.

---

## ✅ **Why use BCP47Tag?**

- ✔️ **RFC 5646 / BCP 47 compliant** structure
- ✔️ Supports language, script, region, variant, grandfathered tags
- ✔️ Auto-normalizes casing & separators (`en_us` → `en-US`)
- ✔️ **Resolves partial language-only tags** (`en` → `en-US`) when you require a canonical tag
- ✔️ Validates against the **official IANA Language Subtag Registry**
- ✔️ Easy fallback mechanism
- ✔️ Zero hidden magic — clear, explicit resolution
- ️🫧 Supports grandfathered tags so old, they still remember when Unicode 2.0 was hot
- 🖖 Accepts `i-klingon` and `i-enochian` for your occult projects
- 🤓 `ABNF` so clean, linguists shed a single tear

---
<<<<<<< HEAD
## ❓ Why not just use `ext-intl` or `#[Assert\Locale]`?

Well, good question!
Most PHP developers reach for **`ext-intl`**, **`symfony/intl`**, or a **`#[Assert\Locale]`** constraint — and these work great for **basic locale lookups**.

However, they do **not**:

- ✅ Validate the full **BCP 47 ABNF** structure
- ✅ Respect **grandfathered** or **deprecated subtags**
- ✅ Match your tags against the **IANA Language Subtag Registry**
- ✅ Help you **resolve partial tags** (`en` → `en-US`) with your own canonical list. (yeas!)
- ✅ Enforce **known tags only** rules — `knownTags` + `requireCanonical`

**BCP47Tag** fills this gap:  
-> RFC 5646 + IANA + real normalization + fallback + resolution.
=======
## ❓ Why not just use `ext-intl`?

Good question — and the answer is: you **should** keep using it!   
`BCP47Tag` isn’t here to replace it — it exists to **make sure your language tags are clean, canonical, and safe *before* you hand them to ICU**.

Because we usually rely on **`ext-intl`** for date formats, currencies, or sorting rules — and it does that well, *if* the tag is valid.

However, it does **not**:

- ✅ Validate that your tag fully follows the **BCP 47 ABNF** rules.
- ✅ Reject or warn about **grandfathered** or **deprecated subtags**.
- ✅ Match your tags against the authoritative **IANA Language Subtag Registry**.
- ✅ **Resolve partial input** (`en` → `en-US`) to a known canonical list.
- ✅ Enforce **known tags only** with `knownTags` + `requireCanonical`.

> If you’re in Symfony, you might also use `#[Assert\Locale]` for basic input validation.  
And that’s fine for checking user input — but it stops at *structure*. It won’t canonicalize, resolve, or check IANA.

👉 **So the best practice:**
- ✅ Use **BCP47Tag** to *validate & normalize*.
- ✅ Hand the cleaned tag to `ext-intl` or whatever else you have for formatting & display.
- ✅ Trust you’ll never feed ICU any garbage.

**BCP47Tag**: RFC 5646 + IANA + real normalization + fallback + resolution.  
No hustle with regex, `str_replace()` or guesswork.
>>>>>>> a0658ddd

---

## ⚡️ **Installation**

```bash
composer require lhcze/bcp47-tag
```

---

## 🚀 **Basic Usage**

```php
use LHcze\BCP47\BCP47Tag;

// Just normalize & validate
$tag = new BCP47Tag('en_us');
echo $tag->getNormalized(); // en-US

// Use fallback if invalid
$tag = new BCP47Tag('notreal', fallbackLocale: 'fr-FR');
echo $tag->getNormalized(); // fr-FR

// Resolve partial to known canonical tag
$tag = new BCP47Tag(
    'en',
    knownTags: ['en-US', 'en-GB'],
    requireCanonical: true
);
echo $tag->getNormalized(); // en-US

<<<<<<< HEAD
// Get format variants
echo $tag->getLCU(); // en_US
echo $tag->getUCU(); // EN_US
echo $tag->getLC();  // en-us
echo $tag->getUC();  // EN-US
=======
// Feed to ext-intl
$icu = $tag->getICULocale(); // en_US
echo Locale::getDisplayLanguage($icu); // English
>>>>>>> a0658ddd

// Inspect parsed parts (language, script, region, variants)
$parsed = $tag->getParsedTag();
echo $parsed?->getLanguage(); // en
echo $parsed?->getRegion();   // US
```

---

## 🔍 **How Resolution Works**

✅ **`knownTags`**  
Provide an explicit list of canonical BCP 47 tags your app accepts.  
If the input is partial (like `en`), the tag will resolve to the first matching known tag (`en-US`). Position in the list is a priority.

✅ **`requireCanonical`**  
When true, language-only input must resolve to a canonical known tag — or the constructor will throw an `InvalidArgumentException`.

✅ **Fallback**  
If the input is invalid and a fallback is provided, it will be used instead.

---

## 🌐 **Powered by Official IANA Data**

<<<<<<< HEAD
BCP47Tag uses the latest **IANA Language Subtag Registry** to validate languages, scripts, regions, variants, and grandfathered tags.
=======
BCP47Tag uses a **precompiled static PHP snapshot** of the latest **IANA Language Subtag Registry** to validate languages, scripts, regions, variants, and grandfathered tags.

The registry is loaded **once per process**, kept hot in OPcache for maximum speed.
>>>>>>> a0658ddd

---

## 🧩 **Key API**

| Method            | Purpose                                      |
|-------------------|----------------------------------------------|
| `getNormalized()` | RFC 5646 standard `xx-XX` format             |
<<<<<<< HEAD
| `getUnderscored()`| `xx_XX` format for systems that use underscores |
| `getLC()`         | Lowercase tag (`xx-xx`)                      |
| `getUC()`         | Uppercase tag (`XX-XX`)                      |
| `getLCU()`        | Lowercase, underscored (`xx_xx`)             |
| `getUCU()`        | Uppercase, underscored (`XX_XX`)             |
=======
| `getICULocale()`  | `xx_XX` format safe for `ext-intl`           |
>>>>>>> a0658ddd
| `getOriginalInput()` | Raw input string                          |
| `getParsedTag()` | Returns the ParsedTag value object for advanced inspection |
| `__toString()`    | Returns the normalized tag                   |

---

## 📜 The Official BCP 47 ABNF

The syntax your tags must follow is defined by [RFC 5646](https://datatracker.ietf.org/doc/html/rfc5646) in ABNF:

```abnf
langtag = language
          ["-" script]
          ["-" region]
          *("-" variant)
          *("-" extension)
          ["-" privateuse]
```

Examples:
- ✅ `en` → valid
- ✅ `en-US` → valid
- ✅ `zh-Hant-CN` → valid
- ✅ `i-klingon` → valid (grandfathered)
- ✅ `en-US-x-private` → valid (extension/private use)
- ❌ `en-US--US` → invalid

BCP47Tag respects this ABNF, so your tags match the real spec — no hidden assumptions.

---

## ⚙️ **Requirements**

- PHP 8.3+
- `ext-intl`
<<<<<<< HEAD
- `symfony/intl`
=======
>>>>>>> a0658ddd

---

## 🧪 **Tests**

```bash
vendor/bin/phpunit
```

---

## 📌 **Roadmap**

- ✅ Language, script, region, variant validation
- ✅ IANA subtag registry integration
- ✅ Canonical resolution with known tags
<<<<<<< HEAD
- ⚙️ Extensions & private-use subtags (planned)
- ⚙️ Automatic periodic IANA registry updates (planned)
- ⚙️ Symfony Bundle auto-wiring (optional)

---


=======
- ✅ Static PHP snapshot of the IANA registry for ultra-fast lookups
- ✅ Lazy singleton registry loader for low memory overhead
- ⚙️ Extensions & private-use subtags (planned)
- ⚙️ Automatic periodic IANA registry updates (planned)
- ⚙️ CLI tool to refresh the IANA data easily
- ⚙️ Optional Symfony service for container-based caching

---

>>>>>>> a0658ddd
## 📖 **License**

[MIT](LICENSE)

---

## 🔗 **References**

- [BCP 47 Specification (RFC 5646)](https://tools.ietf.org/html/rfc5646)
- [IANA Language Subtag Registry](https://www.iana.org/assignments/language-subtag-registry)
<<<<<<< HEAD
- [Symfony Intl](https://symfony.com/doc/current/components/intl.html)
=======
>>>>>>> a0658ddd

---

🧬 Now go and **boldly canonicalize strange new tags the BCP 47 way!** 🌍✨<|MERGE_RESOLUTION|>--- conflicted
+++ resolved
@@ -25,23 +25,6 @@
 - 🤓 `ABNF` so clean, linguists shed a single tear
 
 ---
-<<<<<<< HEAD
-## ❓ Why not just use `ext-intl` or `#[Assert\Locale]`?
-
-Well, good question!
-Most PHP developers reach for **`ext-intl`**, **`symfony/intl`**, or a **`#[Assert\Locale]`** constraint — and these work great for **basic locale lookups**.
-
-However, they do **not**:
-
-- ✅ Validate the full **BCP 47 ABNF** structure
-- ✅ Respect **grandfathered** or **deprecated subtags**
-- ✅ Match your tags against the **IANA Language Subtag Registry**
-- ✅ Help you **resolve partial tags** (`en` → `en-US`) with your own canonical list. (yeas!)
-- ✅ Enforce **known tags only** rules — `knownTags` + `requireCanonical`
-
-**BCP47Tag** fills this gap:  
--> RFC 5646 + IANA + real normalization + fallback + resolution.
-=======
 ## ❓ Why not just use `ext-intl`?
 
 Good question — and the answer is: you **should** keep using it!   
@@ -67,7 +50,6 @@
 
 **BCP47Tag**: RFC 5646 + IANA + real normalization + fallback + resolution.  
 No hustle with regex, `str_replace()` or guesswork.
->>>>>>> a0658ddd
 
 ---
 
@@ -100,17 +82,9 @@
 );
 echo $tag->getNormalized(); // en-US
 
-<<<<<<< HEAD
-// Get format variants
-echo $tag->getLCU(); // en_US
-echo $tag->getUCU(); // EN_US
-echo $tag->getLC();  // en-us
-echo $tag->getUC();  // EN-US
-=======
 // Feed to ext-intl
 $icu = $tag->getICULocale(); // en_US
 echo Locale::getDisplayLanguage($icu); // English
->>>>>>> a0658ddd
 
 // Inspect parsed parts (language, script, region, variants)
 $parsed = $tag->getParsedTag();
@@ -136,13 +110,9 @@
 
 ## 🌐 **Powered by Official IANA Data**
 
-<<<<<<< HEAD
-BCP47Tag uses the latest **IANA Language Subtag Registry** to validate languages, scripts, regions, variants, and grandfathered tags.
-=======
 BCP47Tag uses a **precompiled static PHP snapshot** of the latest **IANA Language Subtag Registry** to validate languages, scripts, regions, variants, and grandfathered tags.
 
 The registry is loaded **once per process**, kept hot in OPcache for maximum speed.
->>>>>>> a0658ddd
 
 ---
 
@@ -151,15 +121,7 @@
 | Method            | Purpose                                      |
 |-------------------|----------------------------------------------|
 | `getNormalized()` | RFC 5646 standard `xx-XX` format             |
-<<<<<<< HEAD
-| `getUnderscored()`| `xx_XX` format for systems that use underscores |
-| `getLC()`         | Lowercase tag (`xx-xx`)                      |
-| `getUC()`         | Uppercase tag (`XX-XX`)                      |
-| `getLCU()`        | Lowercase, underscored (`xx_xx`)             |
-| `getUCU()`        | Uppercase, underscored (`XX_XX`)             |
-=======
 | `getICULocale()`  | `xx_XX` format safe for `ext-intl`           |
->>>>>>> a0658ddd
 | `getOriginalInput()` | Raw input string                          |
 | `getParsedTag()` | Returns the ParsedTag value object for advanced inspection |
 | `__toString()`    | Returns the normalized tag                   |
@@ -195,10 +157,6 @@
 
 - PHP 8.3+
 - `ext-intl`
-<<<<<<< HEAD
-- `symfony/intl`
-=======
->>>>>>> a0658ddd
 
 ---
 
@@ -215,15 +173,6 @@
 - ✅ Language, script, region, variant validation
 - ✅ IANA subtag registry integration
 - ✅ Canonical resolution with known tags
-<<<<<<< HEAD
-- ⚙️ Extensions & private-use subtags (planned)
-- ⚙️ Automatic periodic IANA registry updates (planned)
-- ⚙️ Symfony Bundle auto-wiring (optional)
-
----
-
-
-=======
 - ✅ Static PHP snapshot of the IANA registry for ultra-fast lookups
 - ✅ Lazy singleton registry loader for low memory overhead
 - ⚙️ Extensions & private-use subtags (planned)
@@ -233,7 +182,6 @@
 
 ---
 
->>>>>>> a0658ddd
 ## 📖 **License**
 
 [MIT](LICENSE)
@@ -244,10 +192,6 @@
 
 - [BCP 47 Specification (RFC 5646)](https://tools.ietf.org/html/rfc5646)
 - [IANA Language Subtag Registry](https://www.iana.org/assignments/language-subtag-registry)
-<<<<<<< HEAD
-- [Symfony Intl](https://symfony.com/doc/current/components/intl.html)
-=======
->>>>>>> a0658ddd
 
 ---
 
